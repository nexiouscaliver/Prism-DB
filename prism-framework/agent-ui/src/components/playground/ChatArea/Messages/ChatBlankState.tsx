'use client'

import Link from 'next/link'
import { motion, Variants } from 'framer-motion'
import Icon from '@/components/ui/icon'
import { IconType } from '@/components/ui/icon/types'
import React, { useState } from 'react'

const EXTERNAL_LINKS = {
  documentation: 'https://agno.link/agent-ui',
  playground: 'https://app.agno.com/playground/agents',
  agno: 'https://agno.com'
}

const TECH_ICONS = [
  {
    type: 'python' as IconType,
    position: 'left-0',
    link: 'https://python.org',
    name: 'Next.js',
    zIndex: 10
  },
  {
    type: 'flask' as IconType,
    position: 'left-[15px]',
    link: 'https://flask.palletprojects.com',
    name: 'shadcn/ui',
    zIndex: 20
  },
  {
    type: 'agno' as IconType,
    position: 'left-[30px]',
    link: 'https://console.groq.com',
    name: 'Tailwind CSS',
    zIndex: 30
  }
]

interface ActionButtonProps {
  href: string
  variant?: 'primary'
  text: string
}

const ActionButton = ({ href, variant, text }: ActionButtonProps) => {
  const baseStyles =
    'px-4 py-2 text-sm transition-colors font-dmmono tracking-tight'
  const variantStyles = {
    primary: 'border border-border hover:bg-neutral-800 rounded-xl'
  }

  return (
    <Link
      href={href}
      target="_blank"
      className={`${baseStyles} ${variant ? variantStyles[variant] : ''}`}
    >
      {text}
    </Link>
  )
}

const ChatBlankState = () => {
  const [hoveredIcon, setHoveredIcon] = useState<string | null>(null)

  // Animation variants for the icon
  const iconVariants: Variants = {
    initial: { y: 0 },
    hover: {
      y: -8,
      transition: {
        type: 'spring',
        stiffness: 150,
        damping: 10,
        mass: 0.5
      }
    },
    exit: {
      y: 0,
      transition: {
        type: 'spring',
        stiffness: 200,
        damping: 15,
        mass: 0.6
      }
    }
  }

  // Animation variants for the tooltip
  const tooltipVariants: Variants = {
    hidden: {
      opacity: 0,
      transition: {
        duration: 0.15,
        ease: 'easeInOut'
      }
    },
    visible: {
      opacity: 1,
      transition: {
        duration: 0.15,
        ease: 'easeInOut'
      }
    }
  }

  return (
    <section
      className="flex flex-col items-center text-center font-geist"
      aria-label="Welcome message"
    >
      <div className="flex max-w-3xl flex-col gap-y-8">
        <motion.h1
          initial={{ opacity: 0, y: 10 }}
          animate={{ opacity: 1, y: 0 }}
          transition={{ duration: 0.5, delay: 0.3 }}
          className="text-3xl font-[600] tracking-tight"
        >
          <div className="flex items-center justify-center gap-x-2 whitespace-nowrap font-medium">
            <span className="flex items-center font-[600]">
<<<<<<< HEAD
              This is a Prism-DB
=======
              This is The Prism Framework
>>>>>>> eaaef3c8
            </span>
            <span className="inline-flex translate-y-[10px] scale-125 items-center transition-transform duration-200 hover:rotate-6">
              <Link
                href={EXTERNAL_LINKS.agno}
                target="_blank"
                rel="noopener"
                className="cursor-pointer"
              >
                <Icon type="agno-tag" size="default" />
              </Link>
            </span>
            <span className="flex items-center font-[600]">
              Agent UI, built with
            </span>
            <span className="inline-flex translate-y-[5px] scale-125 items-center">
              <div className="relative ml-2 h-[40px] w-[90px]">
                {TECH_ICONS.map((icon) => (
                  <motion.div
                    key={icon.type}
                    className={`absolute ${icon.position} top-0`}
                    style={{ zIndex: icon.zIndex }}
                    variants={iconVariants}
                    initial="initial"
                    whileHover="hover"
                    animate={hoveredIcon === icon.type ? 'hover' : 'exit'}
                    onHoverStart={() => setHoveredIcon(icon.type)}
                    onHoverEnd={() => setHoveredIcon(null)}
                  >
                    <Link
                      href={icon.link}
                      target="_blank"
                      rel="noopener"
                      className="relative block cursor-pointer"
                    >
                      <div>
                        <Icon type={icon.type} size="default" />
                      </div>
                      <motion.div
                        className="pointer-events-none absolute bottom-full left-1/2 mb-1 -translate-x-1/2 transform whitespace-nowrap rounded bg-neutral-800 px-2 py-1 text-xs text-primary"
                        variants={tooltipVariants}
                        initial="hidden"
                        animate={
                          hoveredIcon === icon.type ? 'visible' : 'hidden'
                        }
                      >
                        {icon.name}
                      </motion.div>
                    </Link>
                  </motion.div>
                ))}
              </div>
            </span>
          </div>
          <p>For the full experience, visit the Agent Playground.</p>
        </motion.h1>
        <motion.div
          initial={{ opacity: 0, y: 10 }}
          animate={{ opacity: 1, y: 0 }}
          transition={{ duration: 0.5, delay: 0.5 }}
          className="flex justify-center gap-4"
        >
          {/* <ActionButton
            href={EXTERNAL_LINKS.documentation}
            variant="primary"
            text="GO TO PRISM DOCS"
          />
          <ActionButton
            href={EXTERNAL_LINKS.playground}
<<<<<<< HEAD
            text="VISIT AGENT PLAYGROUND"
          /> */}
=======
            text="VISIT PRISM FRAMEWORK"
          />
>>>>>>> eaaef3c8
        </motion.div>
      </div>
    </section>
  )
}

export default ChatBlankState<|MERGE_RESOLUTION|>--- conflicted
+++ resolved
@@ -118,11 +118,7 @@
         >
           <div className="flex items-center justify-center gap-x-2 whitespace-nowrap font-medium">
             <span className="flex items-center font-[600]">
-<<<<<<< HEAD
               This is a Prism-DB
-=======
-              This is The Prism Framework
->>>>>>> eaaef3c8
             </span>
             <span className="inline-flex translate-y-[10px] scale-125 items-center transition-transform duration-200 hover:rotate-6">
               <Link
@@ -191,13 +187,8 @@
           />
           <ActionButton
             href={EXTERNAL_LINKS.playground}
-<<<<<<< HEAD
             text="VISIT AGENT PLAYGROUND"
           /> */}
-=======
-            text="VISIT PRISM FRAMEWORK"
-          />
->>>>>>> eaaef3c8
         </motion.div>
       </div>
     </section>
